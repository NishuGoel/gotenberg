--- conflicted
+++ resolved
@@ -51,15 +51,12 @@
 	// LandscapeArgKey is the key
 	// of the argument "landscape".
 	LandscapeArgKey ArgKey = "landscape"
-<<<<<<< HEAD
 	// PageRangesArgKey is the key
 	// of the argument "pageRanges".
 	PageRangesArgKey ArgKey = "pageRanges"
-=======
 	// GoogleChromeRpccBufferSizeArgKey is the key
 	// of the argument "googleChromeRpccBufferSize".
 	GoogleChromeRpccBufferSizeArgKey ArgKey = "googleChromeRpccBufferSize"
->>>>>>> 23eacaa7
 )
 
 /*
@@ -82,11 +79,8 @@
 		MarginLeftArgKey,
 		MarginRightArgKey,
 		LandscapeArgKey,
-<<<<<<< HEAD
 		PageRangesArgKey,
-=======
 		GoogleChromeRpccBufferSizeArgKey,
->>>>>>> 23eacaa7
 	}
 }
 
